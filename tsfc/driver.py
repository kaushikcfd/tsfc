--- conflicted
+++ resolved
@@ -18,15 +18,9 @@
 from finat.quadrature import QuadratureRule, CollapsedGaussJacobiQuadrature
 
 from tsfc import fem, ufl_utils
-<<<<<<< HEAD
-from tsfc.coffee import generate as generate_coffee
-from tsfc.constants import default_parameters
+from tsfc.coffee import SCALAR_TYPE, generate as generate_coffee
+from tsfc.fiatinterface import as_fiat_cell, create_quadrature
 from tsfc.finatinterface import create_element
-from tsfc.fiatinterface import as_fiat_cell, create_quadrature
-=======
-from tsfc.coffee import SCALAR_TYPE, generate as generate_coffee
-from tsfc.fiatinterface import QuadratureRule, as_fiat_cell, create_quadrature
->>>>>>> 623c2066
 from tsfc.logging import logger
 from tsfc.parameters import default_parameters
 
@@ -303,6 +297,7 @@
     config = dict(interface=builder,
                   ufl_cell=coordinates.ufl_domain().ufl_cell(),
                   precision=parameters["precision"],
+                  weights=None,
                   points=points,
                   point_index=point_index)
     config["cellvolume"] = cellvolume_generator(coordinates.ufl_domain(), coordinates, config)
