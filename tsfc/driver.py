from __future__ import absolute_import, print_function, division
from six.moves import range

import collections
import time
<<<<<<< HEAD
from itertools import chain
=======
from functools import reduce
>>>>>>> c69e5d28

from ufl.classes import Form
from ufl.log import GREEN

import gem
import gem.optimise as opt
import gem.impero_utils as impero_utils

from finat.quadrature import QuadratureRule, CollapsedGaussJacobiQuadrature

from tsfc import fem, ufl_utils
from tsfc.coffee import generate as generate_coffee
from tsfc.constants import default_parameters
from tsfc.finatinterface import create_element
from tsfc.fiatinterface import as_fiat_cell, create_quadrature
from tsfc.logging import logger

import tsfc.kernel_interface.firedrake as firedrake_interface


def compile_form(form, prefix="form", parameters=None):
    """Compiles a UFL form into a set of assembly kernels.

    :arg form: UFL form
    :arg prefix: kernel name will start with this string
    :arg parameters: parameters object
    :returns: list of kernels
    """
    cpu_time = time.time()

    assert isinstance(form, Form)

    fd = ufl_utils.compute_form_data(form)
    logger.info(GREEN % "compute_form_data finished in %g seconds.", time.time() - cpu_time)

    kernels = []
    for integral_data in fd.integral_data:
        start = time.time()
        try:
            kernels.append(compile_integral(integral_data, fd, prefix, parameters))
        except impero_utils.NoopError:
            pass
        logger.info(GREEN % "compile_integral finished in %g seconds.", time.time() - start)

    logger.info(GREEN % "TSFC finished in %g seconds.", time.time() - cpu_time)
    return kernels


def compile_integral(integral_data, form_data, prefix, parameters,
                     interface=firedrake_interface):
    """Compiles a UFL integral into an assembly kernel.

    :arg integral_data: UFL integral data
    :arg form_data: UFL form data
    :arg prefix: kernel name will start with this string
    :arg parameters: parameters object
    :arg interface: backend module for the kernel interface
    :returns: a kernel constructed by the kernel interface
    """
    if parameters is None:
        parameters = default_parameters()
    else:
        _ = default_parameters()
        _.update(parameters)
        parameters = _

    # Remove these here, they're handled below.
    if parameters.get("quadrature_degree") in ["auto", "default", None, -1, "-1"]:
        del parameters["quadrature_degree"]
    if parameters.get("quadrature_rule") in ["auto", "default", None]:
        del parameters["quadrature_rule"]

    integral_type = integral_data.integral_type
    interior_facet = integral_type.startswith("interior_facet")
    mesh = integral_data.domain
    cell = integral_data.domain.ufl_cell()
    arguments = form_data.preprocessed_form.arguments()

    fiat_cell = as_fiat_cell(cell)
    integration_dim, entity_ids = lower_integral_type(fiat_cell, integral_type)

    argument_indices = tuple(tuple(gem.Index(extent=e)
                                   for e in create_element(arg.ufl_element()).index_shape)
                             for arg in arguments)
    quadrature_indices = []

    # Dict mapping domains to index in original_form.ufl_domains()
    domain_numbering = form_data.original_form.domain_numbering()
    builder = interface.KernelBuilder(integral_type, integral_data.subdomain_id,
                                      domain_numbering[integral_data.domain])
    return_variables = builder.set_arguments(arguments, argument_indices)

    coordinates = ufl_utils.coordinate_coefficient(mesh)
    builder.set_coordinates(coordinates)

    builder.set_coefficients(integral_data, form_data)

    # Map from UFL FiniteElement objects to Index instances.  This is
    # so we reuse Index instances when evaluating the same coefficient
    # multiple times with the same table.  Occurs, for example, if we
    # have multiple integrals here (and the affine coordinate
    # evaluation can be hoisted).
    index_cache = collections.defaultdict(gem.Index)

    # TODO: refactor this!
    def cellvolume(restriction):
        from ufl import dx
        form = 1 * dx(domain=mesh)
        fd = ufl_utils.compute_form_data(form)
        itg_data, = fd.integral_data
        integral, = itg_data.integrals

        # Check if the integral has a quad degree attached, otherwise use
        # the estimated polynomial degree attached by compute_form_data
        quadrature_degree = integral.metadata()["estimated_polynomial_degree"]

        integrand = ufl_utils.replace_coordinates(integral.integrand(), coordinates)
        quadrature_index = gem.Index(name='q')
        if interior_facet:
            def coefficient(ufl_coefficient, r):
                assert r is None
                return builder.coefficient(ufl_coefficient, restriction)
        else:
            assert restriction is None
            coefficient = builder.coefficient
        ir = fem.compile_ufl(integrand,
                             cell=cell,
                             quadrature_degree=quadrature_degree,
                             point_index=quadrature_index,
                             coefficient=coefficient,
                             index_cache=index_cache)
        if parameters["unroll_indexsum"]:
            ir = opt.unroll_indexsum(ir, max_extent=parameters["unroll_indexsum"])
        expr, = ir
        if quadrature_index in expr.free_indices:
            expr = gem.IndexSum(expr, quadrature_index)
        return expr

    # TODO: refactor this!
    def facetarea():
        from ufl import Measure
        assert integral_type != 'cell'
        form = 1 * Measure(integral_type, domain=mesh)
        fd = ufl_utils.compute_form_data(form)
        itg_data, = fd.integral_data
        integral, = itg_data.integrals

        # Check if the integral has a quad degree attached, otherwise use
        # the estimated polynomial degree attached by compute_form_data
        quadrature_degree = integral.metadata()["estimated_polynomial_degree"]

        integrand = ufl_utils.replace_coordinates(integral.integrand(), coordinates)
        quadrature_index = gem.Index(name='q')
        ir = fem.compile_ufl(integrand,
                             cell=cell,
                             integration_dim=integration_dim,
                             entity_ids=entity_ids,
                             quadrature_degree=quadrature_degree,
                             point_index=quadrature_index,
                             coefficient=builder.coefficient,
                             facet_number=builder.facet_number,
                             index_cache=index_cache)
        if parameters["unroll_indexsum"]:
            ir = opt.unroll_indexsum(ir, max_extent=parameters["unroll_indexsum"])
        expr, = ir
        if quadrature_index in expr.free_indices:
            expr = gem.IndexSum(expr, quadrature_index)
        return expr

    irs = []
    for integral in integral_data.integrals:
        params = {}
        # Record per-integral parameters
        params.update(integral.metadata())
        if params.get("quadrature_rule") == "default":
            del params["quadrature_rule"]
        # parameters override per-integral metadata
        params.update(parameters)

        # Check if the integral has a quad degree attached, otherwise use
        # the estimated polynomial degree attached by compute_form_data
        quadrature_degree = params.get("quadrature_degree",
                                       params["estimated_polynomial_degree"])
        try:
            quad_rule = params["quadrature_rule"]
        except KeyError:
            integration_cell = fiat_cell.construct_subelement(integration_dim)
            quad_rule = create_quadrature(integration_cell, quadrature_degree)
            quad_rule = QuadratureRule(cell, quad_rule.get_points(), quad_rule.get_weights())
            quad_rule.__class__ = CollapsedGaussJacobiQuadrature

        if not isinstance(quad_rule, QuadratureRule):
            raise ValueError("Expected to find a QuadratureRule object, not a %s" %
                             type(quad_rule))

        integrand = ufl_utils.replace_coordinates(integral.integrand(), coordinates)
        integrand = ufl_utils.split_coefficients(integrand, builder.coefficient_split)
        quadrature_index = gem.Index(name='ip')
        quadrature_indices.append(quadrature_index)
        ir = fem.compile_ufl(integrand,
                             interior_facet=interior_facet,
                             cell=cell,
                             integration_dim=integration_dim,
                             entity_ids=entity_ids,
                             quadrature_rule=quad_rule,
                             point_index=quadrature_index,
                             argument_indices=argument_indices,
                             coefficient=builder.coefficient,
                             cell_orientation=builder.cell_orientation,
                             facet_number=builder.facet_number,
                             index_cache=index_cache,
                             cellvolume=cellvolume,
                             facetarea=facetarea)
        if parameters["unroll_indexsum"]:
            ir = opt.unroll_indexsum(ir, max_extent=parameters["unroll_indexsum"])
        irs.append([(gem.IndexSum(expr, quadrature_index)
                     if quadrature_index in expr.free_indices
                     else expr)
                    for expr in ir])

    # Sum the expressions that are part of the same restriction
    ir = list(reduce(gem.Sum, e, gem.Zero()) for e in zip(*irs))

    # Need optimised roots for COFFEE
    ir = opt.replace_delta(ir)
    ir = opt.remove_componenttensors(ir)

    # Look for cell orientations in the IR
    if builder.needs_cell_orientations(ir):
        builder.require_cell_orientations()

    impero_c = impero_utils.compile_gem(return_variables, ir,
                                        tuple(quadrature_indices) + tuple(chain(*argument_indices)),
                                        remove_zeros=True)

    # Generate COFFEE
    index_names = [(si, name + str(n))
                   for index, name in zip(argument_indices, ['j', 'k'])
                   for n, si in enumerate(index)]
    if len(quadrature_indices) == 1:
        index_names.append((quadrature_indices[0], 'ip'))
    else:
        for i, quadrature_index in enumerate(quadrature_indices):
            index_names.append((quadrature_index, 'ip_%d' % i))

    body = generate_coffee(impero_c, index_names, ir, argument_indices)

    kernel_name = "%s_%s_integral_%s" % (prefix, integral_type, integral_data.subdomain_id)
    return builder.construct_kernel(kernel_name, body)


def lower_integral_type(fiat_cell, integral_type):
    """Lower integral type into the dimension of the integration
    subentity and a list of entity numbers for that dimension.

    :arg fiat_cell: FIAT reference cell
    :arg integral_type: integral type (string)
    """
    dim = fiat_cell.get_dimension()
    if integral_type == 'cell':
        integration_dim = dim
    elif integral_type in ['exterior_facet', 'interior_facet']:
        integration_dim = dim - 1
    else:
        # Extrusion case
        basedim, extrdim = dim
        assert extrdim == 1

        if integral_type in ['exterior_facet_vert', 'interior_facet_vert']:
            integration_dim = (basedim - 1, 1)
        elif integral_type in ['exterior_facet_bottom', 'exterior_facet_top', 'interior_facet_horiz']:
            integration_dim = (basedim, 0)
        else:
            raise NotImplementedError("integral type %s not supported" % integral_type)

    if integral_type == 'exterior_facet_bottom':
        entity_ids = [0]
    elif integral_type == 'exterior_facet_top':
        entity_ids = [1]
    else:
        entity_ids = list(range(len(fiat_cell.get_topology()[integration_dim])))

    return integration_dim, entity_ids<|MERGE_RESOLUTION|>--- conflicted
+++ resolved
@@ -3,11 +3,8 @@
 
 import collections
 import time
-<<<<<<< HEAD
+from functools import reduce
 from itertools import chain
-=======
-from functools import reduce
->>>>>>> c69e5d28
 
 from ufl.classes import Form
 from ufl.log import GREEN
