"""Utilities for preprocessing UFL objects."""

from functools import singledispatch

import numpy

import ufl
from ufl import as_tensor, indices, replace
from ufl.algorithms import compute_form_data as ufl_compute_form_data
from ufl.algorithms import estimate_total_polynomial_degree
from ufl.algorithms.analysis import extract_arguments
from ufl.algorithms.apply_function_pullbacks import apply_function_pullbacks
from ufl.algorithms.apply_algebra_lowering import apply_algebra_lowering
from ufl.algorithms.apply_derivatives import apply_derivatives
from ufl.algorithms.apply_geometry_lowering import apply_geometry_lowering
from ufl.algorithms.comparison_checker import do_comparison_check
from ufl.algorithms.remove_complex_nodes import remove_complex_nodes
from ufl.corealg.map_dag import map_expr_dag
from ufl.corealg.multifunction import MultiFunction
from ufl.geometry import QuadratureWeight
from ufl.classes import (Abs, Argument, CellOrientation, Coefficient,
                         ComponentTensor, Expr, FloatValue, Division,
                         MixedElement, MultiIndex, Product,
                         ScalarValue, Sqrt, Zero, CellVolume, FacetArea)

from gem.node import MemoizerArg

from tsfc.modified_terminals import (is_modified_terminal,
                                     analyse_modified_terminal,
                                     construct_modified_terminal)


preserve_geometry_types = (CellVolume, FacetArea)


def compute_form_data(form,
                      do_apply_function_pullbacks=True,
                      do_apply_integral_scaling=True,
                      do_apply_geometry_lowering=True,
                      preserve_geometry_types=preserve_geometry_types,
                      do_apply_restrictions=True,
                      do_estimate_degrees=True,
                      complex_mode=False):
    """Preprocess UFL form in a format suitable for TSFC. Return
    form data.

    This is merely a wrapper to UFL compute_form_data with default
    kwargs overriden in the way TSFC needs it and is provided for
    other form compilers based on TSFC.
    """
    fd = ufl_compute_form_data(
        form,
        do_apply_function_pullbacks=do_apply_function_pullbacks,
        do_apply_integral_scaling=do_apply_integral_scaling,
        do_apply_geometry_lowering=do_apply_geometry_lowering,
        preserve_geometry_types=preserve_geometry_types,
        do_apply_restrictions=do_apply_restrictions,
        do_estimate_degrees=do_estimate_degrees,
        complex_mode=complex_mode
    )
    return fd


def one_times(measure):
    # Workaround for UFL issue #80:
    # https://bitbucket.org/fenics-project/ufl/issues/80
    form = 1 * measure
    fd = compute_form_data(form, do_estimate_degrees=False)
    itg_data, = fd.integral_data
    integral, = itg_data.integrals
    integrand = integral.integrand()

    # UFL considers QuadratureWeight a geometric quantity, and the
    # general handler for geometric quantities estimates the degree of
    # the coordinate element.  This would unnecessarily increase the
    # estimated degree, so we drop QuadratureWeight instead.
    expression = replace(integrand, {QuadratureWeight(itg_data.domain): 1})

    # Now estimate degree for the preprocessed form
    degree = estimate_total_polynomial_degree(expression)

    return integrand, degree


<<<<<<< HEAD
def preprocess_expression(expression, complex_mode=False):
=======
def entity_avg(integrand, measure, argument_multiindices):
    arguments = extract_arguments(integrand)
    if len(arguments) == 1:
        a, = arguments
        integrand = ufl.replace(integrand, {a: ufl.Argument(a.function_space(),
                                                            number=0,
                                                            part=a.part())})
        argument_multiindices = (argument_multiindices[a.number()], )

    degree = estimate_total_polynomial_degree(integrand)
    form = integrand * measure
    fd = compute_form_data(form, do_estimate_degrees=False,
                           do_apply_function_pullbacks=False)
    itg_data, = fd.integral_data
    integral, = itg_data.integrals
    integrand = integral.integrand()
    return integrand, degree, argument_multiindices


def preprocess_expression(expression):
>>>>>>> a12d74e3
    """Imitates the compute_form_data processing pipeline.

    Useful, for example, to preprocess non-scalar expressions, which
    are not and cannot be forms.
    """
    if complex_mode:
        expression = do_comparison_check(expression)
    else:
        expression = remove_complex_nodes(expression)
    expression = apply_algebra_lowering(expression)
    expression = apply_derivatives(expression)
    expression = apply_function_pullbacks(expression)
    expression = apply_geometry_lowering(expression, preserve_geometry_types)
    expression = apply_derivatives(expression)
    expression = apply_geometry_lowering(expression, preserve_geometry_types)
    expression = apply_derivatives(expression)
    if not complex_mode:
        expression = remove_complex_nodes(expression)
    return expression


class ModifiedTerminalMixin(object):
    """Mixin to use with MultiFunctions that operate on modified
    terminals."""

    def unexpected(self, o):
        assert False, "Not expected %r at this stage." % o

    # global derivates should have been pulled back
    grad = unexpected
    div = unexpected
    curl = unexpected

    # div and curl should have been algebraically lowered
    reference_div = unexpected
    reference_curl = unexpected

    def _modified_terminal(self, o):
        assert is_modified_terminal(o)
        return self.modified_terminal(o)

    # Unlike UFL, we do not regard Indexed as a terminal modifier.
    # indexed = _modified_terminal

    positive_restricted = _modified_terminal
    negative_restricted = _modified_terminal

    reference_grad = _modified_terminal
    reference_value = _modified_terminal

    terminal = _modified_terminal


class CoefficientSplitter(MultiFunction, ModifiedTerminalMixin):
    def __init__(self, split):
        MultiFunction.__init__(self)
        self._split = split

    expr = MultiFunction.reuse_if_untouched

    def modified_terminal(self, o):
        mt = analyse_modified_terminal(o)
        terminal = mt.terminal

        if not isinstance(terminal, Coefficient):
            # Only split coefficients
            return o

        if type(terminal.ufl_element()) != MixedElement:
            # Only split mixed coefficients
            return o

        # Reference value expected
        assert mt.reference_value

        # Derivative indices
        beta = indices(mt.local_derivatives)

        components = []
        for subcoeff in self._split[terminal]:
            # Apply terminal modifiers onto the subcoefficient
            component = construct_modified_terminal(mt, subcoeff)
            # Collect components of the subcoefficient
            for alpha in numpy.ndindex(subcoeff.ufl_element().reference_value_shape()):
                # New modified terminal: component[alpha + beta]
                components.append(component[alpha + beta])
        # Repack derivative indices to shape
        c, = indices(1)
        return ComponentTensor(as_tensor(components)[c], MultiIndex((c,) + beta))


def split_coefficients(expression, split):
    """Split mixed coefficients, so mixed elements need not be
    implemented.

    :arg split: A :py:class:`dict` mapping each mixed coefficient to a
                sequence of subcoefficients.  If None, calling this
                function is a no-op.
    """
    if split is None:
        return expression

    splitter = CoefficientSplitter(split)
    return map_expr_dag(splitter, expression)


class PickRestriction(MultiFunction, ModifiedTerminalMixin):
    """Pick out parts of an expression with specified restrictions on
    the arguments.

    :arg test: The restriction on the test function.
    :arg trial:  The restriction on the trial function.

    Returns those parts of the expression that have the requested
    restrictions, or else :class:`ufl.classes.Zero` if no such part
    exists.
    """
    def __init__(self, test=None, trial=None):
        self.restrictions = {0: test, 1: trial}
        MultiFunction.__init__(self)

    expr = MultiFunction.reuse_if_untouched

    def multi_index(self, o):
        return o

    def modified_terminal(self, o):
        mt = analyse_modified_terminal(o)
        t = mt.terminal
        r = mt.restriction
        if isinstance(t, Argument) and r != self.restrictions[t.number()]:
            return Zero(o.ufl_shape, o.ufl_free_indices, o.ufl_index_dimensions)
        else:
            return o


def ufl_reuse_if_untouched(o, *ops):
    """Reuse object if operands are the same objects."""
    if all(a is b for a, b in zip(o.ufl_operands, ops)):
        return o
    else:
        return o._ufl_expr_reconstruct_(*ops)


@singledispatch
def _simplify_abs(o, self, in_abs):
    """Single-dispatch function to simplify absolute values.

    :arg o: UFL node
    :arg self: Callback handler for recursion
    :arg in_abs: Is ``o`` inside an absolute value?

    When ``in_abs`` we must return a non-negative value, potentially
    by wrapping the returned node with ``Abs``.
    """
    raise AssertionError("UFL node expected, not %s" % type(o))


@_simplify_abs.register(Expr)
def _simplify_abs_expr(o, self, in_abs):
    # General case, only wrap the outer expression (if necessary)
    operands = [self(op, False) for op in o.ufl_operands]
    result = ufl_reuse_if_untouched(o, *operands)
    if in_abs:
        result = Abs(result)
    return result


@_simplify_abs.register(Sqrt)
def _simplify_abs_sqrt(o, self, in_abs):
    # Square root is always non-negative
    return ufl_reuse_if_untouched(o, self(o.ufl_operands[0], False))


@_simplify_abs.register(ScalarValue)
def _simplify_abs_(o, self, in_abs):
    if not in_abs:
        return o
    # Inline abs(constant)
    return ufl.as_ufl(abs(o._value))


@_simplify_abs.register(CellOrientation)
def _simplify_abs_cellorientation(o, self, in_abs):
    if not in_abs:
        return o
    # Cell orientation is +-1
    return FloatValue(1)


@_simplify_abs.register(Division)
@_simplify_abs.register(Product)
def _simplify_abs_product(o, self, in_abs):
    if not in_abs:
        # Just reconstruct
        ops = [self(op, False) for op in o.ufl_operands]
        return ufl_reuse_if_untouched(o, *ops)

    # Visit children, distributing Abs
    ops = [self(op, True) for op in o.ufl_operands]

    # Strip Abs off again (we will put it outside now)
    stripped = False
    strip_ops = []
    for op in ops:
        if isinstance(op, Abs):
            stripped = True
            strip_ops.append(op.ufl_operands[0])
        else:
            strip_ops.append(op)

    # Rebuild, and wrap with Abs if necessary
    result = ufl_reuse_if_untouched(o, *strip_ops)
    if stripped:
        result = Abs(result)
    return result


@_simplify_abs.register(Abs)
def _simplify_abs_abs(o, self, in_abs):
    return self(o.ufl_operands[0], True)


def simplify_abs(expression):
    """Simplify absolute values in a UFL expression.  Its primary
    purpose is to "neutralise" CellOrientation nodes that are
    surrounded by absolute values and thus not at all necessary."""
    return MemoizerArg(_simplify_abs)(expression, False)<|MERGE_RESOLUTION|>--- conflicted
+++ resolved
@@ -82,9 +82,6 @@
     return integrand, degree
 
 
-<<<<<<< HEAD
-def preprocess_expression(expression, complex_mode=False):
-=======
 def entity_avg(integrand, measure, argument_multiindices):
     arguments = extract_arguments(integrand)
     if len(arguments) == 1:
@@ -104,8 +101,7 @@
     return integrand, degree, argument_multiindices
 
 
-def preprocess_expression(expression):
->>>>>>> a12d74e3
+def preprocess_expression(expression, complex_mode=False):
     """Imitates the compute_form_data processing pipeline.
 
     Useful, for example, to preprocess non-scalar expressions, which
