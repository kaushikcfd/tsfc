import pytest

import FIAT
from FIAT.discontinuous_lagrange import HigherOrderDiscontinuousLagrange as FIAT_DiscontinuousLagrange

import ufl
from tsfc.fiatinterface import create_element, supported_elements


@pytest.fixture(params=["BDM",
                        "BDFM",
                        "DRT",
                        "Lagrange",
                        "N1curl",
                        "N2curl",
                        "RT",
                        "Regge"])
def triangle_names(request):
    return request.param


@pytest.fixture
def ufl_element(triangle_names):
    return ufl.FiniteElement(triangle_names, ufl.triangle, 2)


def test_triangle_basic(ufl_element):
    element = create_element(ufl_element)
    assert isinstance(element, supported_elements[ufl_element.family()])


@pytest.fixture(params=["CG", "DG", "DG L2"], scope="module")
def tensor_name(request):
    return request.param


@pytest.fixture(params=[ufl.interval, ufl.triangle,
                        ufl.quadrilateral],
                ids=lambda x: x.cellname(),
                scope="module")
def ufl_A(request, tensor_name):
    return ufl.FiniteElement(tensor_name, request.param, 1)


@pytest.fixture
def ufl_B(tensor_name):
    return ufl.FiniteElement(tensor_name, ufl.interval, 1)


def test_tensor_prod_simple(ufl_A, ufl_B):
    tensor_ufl = ufl.TensorProductElement(ufl_A, ufl_B)

    tensor = create_element(tensor_ufl)
    A = create_element(ufl_A)
    B = create_element(ufl_B)

    assert isinstance(tensor, FIAT.TensorProductElement)

    assert tensor.A is A
    assert tensor.B is B


@pytest.mark.parametrize(('family', 'expected_cls'),
<<<<<<< HEAD
                         [('P', FIAT.GaussLobattoLegendre),
                          ('DP', FIAT.GaussLegendre)])
=======
                         [('P', FIAT.Lagrange),
                          ('DP', FIAT_DiscontinuousLagrange),
                          ('DP L2', FIAT_DiscontinuousLagrange)])
>>>>>>> e984c90d
def test_interval_variant_default(family, expected_cls):
    ufl_element = ufl.FiniteElement(family, ufl.interval, 3)
    assert isinstance(create_element(ufl_element), expected_cls)


@pytest.mark.parametrize(('family', 'variant', 'expected_cls'),
                         [('P', 'equispaced', FIAT.Lagrange),
                          ('P', 'spectral', FIAT.GaussLobattoLegendre),
                          ('DP', 'equispaced', FIAT_DiscontinuousLagrange),
                          ('DP', 'spectral', FIAT.GaussLegendre),
                          ('DP L2', 'equispaced', FIAT_DiscontinuousLagrange),
                          ('DP L2', 'spectral', FIAT.GaussLegendre)])
def test_interval_variant(family, variant, expected_cls):
    ufl_element = ufl.FiniteElement(family, ufl.interval, 3, variant=variant)
    assert isinstance(create_element(ufl_element), expected_cls)


def test_triangle_variant_spectral_fail():
    ufl_element = ufl.FiniteElement('DP', ufl.triangle, 2, variant='spectral')
    with pytest.raises(ValueError):
        create_element(ufl_element)


def test_triangle_variant_spectral_fail_l2():
    ufl_element = ufl.FiniteElement('DP L2', ufl.triangle, 2, variant='spectral')
    with pytest.raises(ValueError):
        create_element(ufl_element)


def test_quadrilateral_variant_spectral_q():
    element = create_element(ufl.FiniteElement('Q', ufl.quadrilateral, 3, variant='spectral'))
    assert isinstance(element.element.A, FIAT.GaussLobattoLegendre)
    assert isinstance(element.element.B, FIAT.GaussLobattoLegendre)


def test_quadrilateral_variant_spectral_dq():
    element = create_element(ufl.FiniteElement('DQ', ufl.quadrilateral, 1, variant='spectral'))
    assert isinstance(element.element.A, FIAT.GaussLegendre)
    assert isinstance(element.element.B, FIAT.GaussLegendre)


def test_quadrilateral_variant_spectral_dq_l2():
    element = create_element(ufl.FiniteElement('DQ L2', ufl.quadrilateral, 1, variant='spectral'))
    assert isinstance(element.element.A, FIAT.GaussLegendre)
    assert isinstance(element.element.B, FIAT.GaussLegendre)


def test_quadrilateral_variant_spectral_rtcf():
    element = create_element(ufl.FiniteElement('RTCF', ufl.quadrilateral, 2, variant='spectral'))
    assert isinstance(element.element._elements[0].A, FIAT.GaussLobattoLegendre)
    assert isinstance(element.element._elements[0].B, FIAT.GaussLegendre)
    assert isinstance(element.element._elements[1].A, FIAT.GaussLegendre)
    assert isinstance(element.element._elements[1].B, FIAT.GaussLobattoLegendre)


def test_cache_hit(ufl_element):
    A = create_element(ufl_element)
    B = create_element(ufl_element)

    assert A is B


if __name__ == "__main__":
    import os
    import sys
    pytest.main(args=[os.path.abspath(__file__)] + sys.argv[1:])<|MERGE_RESOLUTION|>--- conflicted
+++ resolved
@@ -61,14 +61,9 @@
 
 
 @pytest.mark.parametrize(('family', 'expected_cls'),
-<<<<<<< HEAD
                          [('P', FIAT.GaussLobattoLegendre),
-                          ('DP', FIAT.GaussLegendre)])
-=======
-                         [('P', FIAT.Lagrange),
-                          ('DP', FIAT_DiscontinuousLagrange),
+                          ('DP', FIAT.GaussLegendre),
                           ('DP L2', FIAT_DiscontinuousLagrange)])
->>>>>>> e984c90d
 def test_interval_variant_default(family, expected_cls):
     ufl_element = ufl.FiniteElement(family, ufl.interval, 3)
     assert isinstance(create_element(ufl_element), expected_cls)
